--- conflicted
+++ resolved
@@ -7,26 +7,19 @@
     def __init__(self):
         pass
 
-<<<<<<< HEAD
     def serialize(self, o, ref=False):
-=======
-    def serialize(self, o):
         if type(o) in (long, int, str, unicode, float, bool):
             return o
->>>>>>> b1720dc5
         if isinstance(o, angr.Surveyor):
             return self._serialize_surveyor(o)
         if isinstance(o, angr.Path):
             return self._serialize_path(o)
         if isinstance(o, simuvex.SimState):
             return self._serialize_state(o)
-<<<<<<< HEAD
         if isinstance(o, simuvex.SimRun):
             return self._serialize_simrun(o, ref)
-=======
         if isinstance(o, angr.PathEvent):
             return self._serialize_path_event(o)
->>>>>>> b1720dc5
         else:
             return "NOT SERIALIZED: %s" % o
 
