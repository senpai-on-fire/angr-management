<<<<<<< HEAD
<span ng-if="gcomm.labels.hasOwnProperty(address) || (allowFuncNames && gcomm.funcMan.functions.hasOwnProperty(address))">{{gcomm.labels.hasOwnProperty(address) ? gcomm.labels[address] : gcomm.funcMan.functions[address].name}}</span>
<span ng-if="!(gcomm.labels.hasOwnProperty(address) || (allowFuncNames && gcomm.funcMan.functions.hasOwnProperty(address)))">0x{{address | hex}}</span>
=======
<span ng-if="
        view.gcomm.labels.hasOwnProperty(address) || 
        (allowFuncNames && view.gcomm.funcMan.functions.hasOwnProperty(address))">{{
    view.gcomm.labels.hasOwnProperty(address) ? view.gcomm.labels[address] : view.gcomm.funcMan.functions[address].name
}}</span>
<span ng-if=
        "!(view.gcomm.labels.hasOwnProperty(address) || 
        (allowFuncNames && view.gcomm.funcMan.functions.hasOwnProperty(address)))">0x{{
    address | hex
}}</span>
>>>>>>> 54bfa47e
<|MERGE_RESOLUTION|>--- conflicted
+++ resolved
@@ -1,15 +1,10 @@
-<<<<<<< HEAD
-<span ng-if="gcomm.labels.hasOwnProperty(address) || (allowFuncNames && gcomm.funcMan.functions.hasOwnProperty(address))">{{gcomm.labels.hasOwnProperty(address) ? gcomm.labels[address] : gcomm.funcMan.functions[address].name}}</span>
-<span ng-if="!(gcomm.labels.hasOwnProperty(address) || (allowFuncNames && gcomm.funcMan.functions.hasOwnProperty(address)))">0x{{address | hex}}</span>
-=======
 <span ng-if="
-        view.gcomm.labels.hasOwnProperty(address) || 
-        (allowFuncNames && view.gcomm.funcMan.functions.hasOwnProperty(address))">{{
-    view.gcomm.labels.hasOwnProperty(address) ? view.gcomm.labels[address] : view.gcomm.funcMan.functions[address].name
+        gcomm.labels.hasOwnProperty(address) || 
+        (allowFuncNames && gcomm.funcMan.functions.hasOwnProperty(address))">{{
+    gcomm.labels.hasOwnProperty(address) ? gcomm.labels[address] : gcomm.funcMan.functions[address].name
 }}</span>
 <span ng-if=
-        "!(view.gcomm.labels.hasOwnProperty(address) || 
-        (allowFuncNames && view.gcomm.funcMan.functions.hasOwnProperty(address)))">0x{{
+        "!(gcomm.labels.hasOwnProperty(address) || 
+        (allowFuncNames && gcomm.funcMan.functions.hasOwnProperty(address)))">0x{{
     address | hex
-}}</span>
->>>>>>> 54bfa47e
+}}</span>